--- conflicted
+++ resolved
@@ -256,7 +256,6 @@
 	return constraints
 }
 
-<<<<<<< HEAD
 // hasImplicitDefault checks if the field has an implicit default value.
 //
 // A field has an implicit default value if:
@@ -285,9 +284,6 @@
 }
 
 func nameToTitle(name protoreflect.Name) string {
-=======
-func generateTitle(name protoreflect.Name) string {
->>>>>>> 1f74f335
 	// Convert camel case to space separated words.
 	var result strings.Builder
 	for i, chr := range name {
@@ -301,23 +297,15 @@
 	return result.String()
 }
 
-<<<<<<< HEAD
 func (p *jsonSchemaGenerator) generateBoolValidation(field protoreflect.FieldDescriptor, hasImplicitPresence bool, constraints *validate.FieldConstraints, schema map[string]any) {
-=======
-func (p *jsonSchemaGenerator) generateBoolValidation(field protoreflect.FieldDescriptor, constraints *validate.FieldConstraints, schema map[string]any) {
->>>>>>> 1f74f335
 	schema["type"] = jsBoolean
 	if !field.HasPresence() && constraints.GetRequired() && constraints.GetIgnore() != validate.Ignore_IGNORE_IF_DEFAULT_VALUE {
 		// False is not allowed.
 		schema["enum"] = []bool{true}
-<<<<<<< HEAD
 		return
 	}
 	p.generateDefault(field, hasImplicitPresence, constraints, schema)
 	if constraints.GetBool() != nil && constraints.GetBool().Const != nil {
-=======
-	} else if constraints.GetBool() != nil && constraints.GetBool().Const != nil {
->>>>>>> 1f74f335
 		schema["enum"] = []bool{constraints.GetBool().GetConst()}
 	}
 }
@@ -395,13 +383,8 @@
 		stringValues = append(stringValues, string(field.Enum().Values().Get(index).Name()))
 	}
 
-<<<<<<< HEAD
-	validStrings := map[string]any{"type": jsString, "enum": stringValues, "title": nameToTitle(field.Enum().Name())}
-
-=======
 	validStrings := map[string]any{"type": jsString, "enum": stringValues}
-	schema["title"] = generateTitle(field.Enum().Name())
->>>>>>> 1f74f335
+	schema["title"] = nameToTitle(field.Enum().Name())
 	schema["anyOf"] = []map[string]any{validStrings, validIntegers}
 	p.generateDefault(field, hasImplicitPresence, constraints, schema)
 }
