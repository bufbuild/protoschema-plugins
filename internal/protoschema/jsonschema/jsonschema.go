// Copyright 2024-2025 Buf Technologies, Inc.
//
// Licensed under the Apache License, Version 2.0 (the "License");
// you may not use this file except in compliance with the License.
// You may obtain a copy of the License at
//
//      http://www.apache.org/licenses/LICENSE-2.0
//
// Unless required by applicable law or agreed to in writing, software
// distributed under the License is distributed on an "AS IS" BASIS,
// WITHOUT WARRANTIES OR CONDITIONS OF ANY KIND, either express or implied.
// See the License for the specific language governing permissions and
// limitations under the License.

package jsonschema

import (
	"fmt"
	"maps"
	"math"
	"slices"
	"strings"
	"unicode"

	"buf.build/gen/go/bufbuild/protovalidate/protocolbuffers/go/buf/validate"
	"buf.build/go/protovalidate/resolve"
	"google.golang.org/protobuf/reflect/protoreflect"
)

// An enumeration of the JSON Schema type names.
const (
	jsArray   = "array"
	jsBoolean = "boolean"
	jsInteger = "integer"
	jsNull    = "null"
	jsNumber  = "number"
	jsObject  = "object"
	jsString  = "string"

<<<<<<< HEAD
	defsPrefix = "#/$defs/"
=======
	// Any integers greater or less than these extrema cannot be safely represented
	// according to RFC8259.
	jsMaxInt  = 1<<53 - 1
	jsMinInt  = -jsMaxInt
	jsMaxUint = uint64(jsMaxInt)
>>>>>>> 93aa1a8a
)

type FieldVisibility int

const (
	FieldVisible FieldVisibility = iota
	FieldHide
	FieldIgnore
)

<<<<<<< HEAD
var (
	exclusiveMaxUint64 = big.NewInt(0).Exp(big.NewInt(2), big.NewInt(64), nil)
	exclusiveMaxInt64  = uint64(1) << 63
)

type GeneratorOption func(*Generator)
=======
type GeneratorOption func(*jsonSchemaGenerator)
>>>>>>> 93aa1a8a

// WithJSONNames sets the generator to use JSON field names as the primary name.
func WithJSONNames() GeneratorOption {
	return func(p *Generator) {
		p.useJSONNames = true
	}
}

// WithAdditionalProperties sets the generator to allow additional properties on messages.
func WithAdditionalProperties() GeneratorOption {
	return func(p *Generator) {
		p.additionalProperties = true
	}
}

// WithStrict sets the generator to require input be pre-normalized.
//
// When a JSON value is converted to protobuf, the converter uses the protobuf
// schema to normalize and validate it further. The default generated schema
// takes this into account, allowing for implicit default values, aliases, and
// other leniencies.
//
// When strict is enabled, the generated schema will not allow these leniencies.
// Specifically, the JSON schema:
//   - Requires implicit default values be explicitly set.
//     These fields are automatically populated in protobuf.
//   - Does not allow aliases for field names.
//   - Does not allow numbers to be represented as strings.
//   - Requires Infinity and NaN values to be exactly capitalized.
//   - Does not allow integers to be represented as strings.
//
// The "always emit fields without presence" option must be set for ProtoJSON to
// output to be valid when strict is enabled. See https://protobuf.dev/programming-guides/json/#json-options
func WithStrict() GeneratorOption {
	return func(p *Generator) {
		p.strict = true
	}
}

// WithBundle sets the generator to bundle all schemas references into the
// same file.
func WithBundle() GeneratorOption {
	return func(p *Generator) {
		p.bundle = true
	}
}

// Generator is a JSON schema generator for protobuf messages.
type Generator struct {
	schema               map[protoreflect.FullName]*msgSchema
	custom               map[protoreflect.FullName]func(protoreflect.MessageDescriptor, *validate.FieldRules, map[string]any) error
	useJSONNames         bool
	additionalProperties bool
	strict               bool
	bundle               bool
}

// NewGenerator creates a new JSON schema generator with the given options.
func NewGenerator(opts ...GeneratorOption) *Generator {
	result := &Generator{
		schema: make(map[protoreflect.FullName]*msgSchema),
	}
	result.custom = result.makeWktGenerators()
	for _, opt := range opts {
		opt(result)
	}
	return result
}

// Add adds a message descriptor to the generator.
func (p *Generator) Add(desc protoreflect.MessageDescriptor) error {
	schema, err := p.generate(desc)
	if err != nil {
		return fmt.Errorf("failed to generate schema for %q: %w", desc.FullName(), err)
	}
	schema.added = true
	return nil
}

// Generate returns the generated JSON schema.
func (p *Generator) Generate() map[protoreflect.FullName]map[string]any {
	result := make(map[protoreflect.FullName]map[string]any, len(p.schema))
	if !p.bundle {
		for name, entry := range p.schema {
			result[name] = entry.schema
		}
		return result
	}

	for name, entry := range p.schema {
		if entry.added {
			result[name] = p.bundleSchema(entry)
		}
	}
	return result
}

func (p *Generator) bundleSchema(entry *msgSchema) map[string]any {
	defs := make(map[string]any, len(entry.refs)+1)
	defs[strings.TrimPrefix(entry.id, defsPrefix)] = entry.schema
	for ref := range entry.refs {
		p.addRef(ref, defs)
	}
	return map[string]any{
		"$schema": "https://json-schema.org/draft/2020-12/schema",
		"$id":     p.getBundleID(entry.desc),
		"$ref":    p.getID(entry.desc),
		"$defs":   defs,
	}
}

func (p *Generator) addRef(name protoreflect.FullName, defs map[string]any) {
	entry, ok := p.schema[name]
	if !ok {
		return // Not found.
	}
	defID := strings.TrimPrefix(entry.id, defsPrefix)
	if _, ok := defs[defID]; ok {
		return // Already added.
	}
	defs[defID] = entry.schema
	for ref := range entry.refs {
		p.addRef(ref, defs)
	}
}

type msgSchema struct {
	id     string
	desc   protoreflect.MessageDescriptor
	schema map[string]any
	refs   map[protoreflect.FullName]struct{}
	added  bool
}

func (p *Generator) getID(desc protoreflect.Descriptor) string {
	var result string
	if p.bundle {
		result = defsPrefix
	}
	if p.useJSONNames {
		result += string(desc.FullName()) + ".jsonschema.json"
	} else {
		result += string(desc.FullName()) + ".schema.json"
	}
	return result
}

func (p *Generator) getBundleID(desc protoreflect.Descriptor) string {
	if p.useJSONNames {
		return string(desc.FullName()) + ".jsonschema.bundle.json"
	}
	return string(desc.FullName()) + ".schema.bundle.json"
}

func (p *Generator) getRef(fdesc protoreflect.FieldDescriptor) string {
	if !p.bundle && fdesc.Parent() == fdesc.Message() {
		return "#"
	}
	return p.getID(fdesc.Message())
}

func (p *Generator) generate(desc protoreflect.MessageDescriptor) (*msgSchema, error) {
	if entry, ok := p.schema[desc.FullName()]; ok {
		return entry, nil // Already generated.
	}

	// Create a new entry for the message.
	entry := &msgSchema{
		desc:   desc,
		schema: make(map[string]any),
		id:     p.getID(desc),
	}
	entry.schema["$schema"] = "https://json-schema.org/draft/2020-12/schema"
	if !p.bundle {
		entry.schema["$id"] = entry.id
	}
	entry.schema["title"] = nameToTitle(desc.Name())
	p.schema[desc.FullName()] = entry

	// Generate the schema.
	if custom, ok := p.custom[desc.FullName()]; ok {
		// Custom generator.
		return entry, custom(desc, nil, entry.schema)
	}
	// Default generator.
	return entry, p.generateMessage(entry)
}

func (p *Generator) generateMessage(entry *msgSchema) error {
	entry.schema["type"] = jsObject
	p.setDescription(entry.desc, entry.schema)
	var required []string
	properties := make(map[string]any)
	patternProperties := make(map[string]any)
	for i := range entry.desc.Fields().Len() {
		field := entry.desc.Fields().Get(i)
		visibility := p.shouldIgnoreField(field)
		if visibility == FieldIgnore {
			continue
		}
		rules, err := p.getFieldRules(field)
		if err != nil {
			return err
		}
		if (rules.GetRequired() && rules.GetIgnore() != validate.Ignore_IGNORE_IF_UNPOPULATED) || // Required by validate rules.
			(p.strict && p.hasImplicitDefault(field, field.IsList() || field.IsMap(), rules)) { // Required by strict mode.
			if p.useJSONNames {
				required = append(required, field.JSONName())
			} else {
				required = append(required, string(field.Name()))
			}
		}

		// Generate the schema.
		fieldSchema, err := p.generateField(entry, field, rules)
		if err != nil {
			return fmt.Errorf("failed to generate field %q: %w", field.FullName(), err)
		}

		// TODO: Add an option to include custom alias.
		aliases := make([]string, 0, 1)

		switch {
		case visibility == FieldHide:
			aliases = append(aliases, string(field.Name()))
			if field.JSONName() != string(field.Name()) {
				aliases = append(aliases, field.JSONName())
			}
		case p.useJSONNames:
			// Use the JSON name as the primary name.
			properties[field.JSONName()] = fieldSchema
			if field.JSONName() != string(field.Name()) {
				aliases = append(aliases, string(field.Name()))
			}
		default:
			// Use the proto name as the primary name.
			properties[string(field.Name())] = fieldSchema
			if field.JSONName() != string(field.Name()) {
				aliases = append(aliases, field.JSONName())
			}
		}

		if !p.strict && len(aliases) > 0 {
			pattern := "^(" + strings.Join(aliases, "|") + ")$"
			patternProperties[pattern] = fieldSchema
		}
	}
	entry.schema["properties"] = properties
	entry.schema["additionalProperties"] = p.additionalProperties
	if len(patternProperties) > 0 {
		entry.schema["patternProperties"] = patternProperties
	}
	if len(required) > 0 {
		entry.schema["required"] = required
	}
	return nil
}

func (p *Generator) setDescription(desc protoreflect.Descriptor, schema map[string]any) {
	src := desc.ParentFile().SourceLocations().ByDescriptor(desc)
	if src.LeadingComments != "" {
		comments := strings.TrimSpace(src.LeadingComments)
		// JSON schema has two fields for 'comments': title and description
		// To support this, split the comments into to sections.
		// Sections are separated by two newlines.
		// The first 'section' is the title, the rest are the description.
		parts := strings.SplitN(comments, "\n\n", 2)
		if len(parts) < 2 {
			// Check for Windows line endings.
			parts = strings.SplitN(comments, "\r\n\r\n", 2)
		}
		if len(parts) == 2 {
			// Found at least two sections.
			// The first section is the title.
			schema["title"] = strings.TrimSpace(parts[0])
			// The rest are the description.
			schema["description"] = strings.TrimSpace(parts[1])
		} else {
			// Only one section.
			// Use the whole comment as the description.
			schema["description"] = comments
			// Leave the title as the default (empty for fields, the message name for messages).
		}
	}
}

func (p *Generator) generateField(entry *msgSchema, field protoreflect.FieldDescriptor, rules *validate.FieldRules) (map[string]any, error) {
	var schema = make(map[string]any)
	p.setDescription(field, schema)
	if err := p.generateFieldValidation(entry, field, false, rules, schema); err != nil {
		return nil, err
	}
	return schema, nil
}

func (p *Generator) generateFieldValidation(entry *msgSchema, field protoreflect.FieldDescriptor, hasImplicitPresence bool, rules *validate.FieldRules, schema map[string]any) error {
	if field.IsList() {
		schema["type"] = jsArray
		items := make(map[string]any)
		schema["items"] = items
		schema = items
		rules = rules.GetRepeated().GetItems()
		hasImplicitPresence = true
	}
	switch field.Kind() {
	case protoreflect.BoolKind:
		p.generateBoolValidation(field, hasImplicitPresence, rules, schema)
	case protoreflect.EnumKind:
		p.generateEnumValidation(field, hasImplicitPresence, rules, schema)
	case protoreflect.Int32Kind, protoreflect.Sint32Kind, protoreflect.Sfixed32Kind:
		p.generateInt32Validation(field, hasImplicitPresence, rules, schema)
	case protoreflect.Int64Kind, protoreflect.Sint64Kind, protoreflect.Sfixed64Kind:
		p.generateInt64Validation(field, hasImplicitPresence, rules, schema)
	case protoreflect.Uint32Kind, protoreflect.Fixed32Kind:
		p.generateUint32Validation(field, hasImplicitPresence, rules, schema)
	case protoreflect.Uint64Kind, protoreflect.Fixed64Kind:
		p.generateUint64Validation(field, hasImplicitPresence, rules, schema)
	case protoreflect.FloatKind:
		p.generateFloatValidation(field, hasImplicitPresence, rules, schema, 32)
	case protoreflect.DoubleKind:
		p.generateFloatValidation(field, hasImplicitPresence, rules, schema, 64)
	case protoreflect.StringKind:
		p.generateStringValidation(field, hasImplicitPresence, rules, schema)
	case protoreflect.BytesKind:
		p.generateBytesValidation(field, hasImplicitPresence, rules, schema)
	case protoreflect.MessageKind, protoreflect.GroupKind:
		if field.IsMap() {
			schema["type"] = jsObject
			propertyNames := make(map[string]any)
			rules, err := p.getFieldRules(field)
			if err != nil {
				return err
			}
			if err := p.generateFieldValidation(entry, field.MapKey(), true, rules.GetMap().GetKeys(), propertyNames); err != nil {
				return err
			}
			schema["propertyNames"] = propertyNames
			properties := make(map[string]any)
			if err := p.generateFieldValidation(entry, field.MapValue(), true, rules.GetMap().GetValues(), properties); err != nil {
				return err
			}
			schema["additionalProperties"] = properties
		} else {
			return p.generateMessageValidation(entry, field, schema)
		}
	}
	return nil
}

func (p *Generator) getFieldRules(field protoreflect.FieldDescriptor) (*validate.FieldRules, error) {
	rules, err := resolve.FieldRules(field)
	if err != nil {
		return nil, err
	}
	if rules.GetIgnore() == validate.Ignore_IGNORE_ALWAYS {
		rules = nil
	}
	return rules, nil
}

// hasImplicitDefault checks if the field has an implicit default value.
//
// A field has an implicit default value if:
// 1. It does not have presence tracking. This is only true for non-optional proto3 scalar fields.
// 2. It does not have implicit presence tracking. This is true for repeated fields and map key/value fields.
// 3. It is not required.
//
// If all these conditions are met, if the field is absent, protobuf will interpret it as having the default value.
func (p *Generator) hasImplicitDefault(field protoreflect.FieldDescriptor, hasImplicitPresence bool, rules *validate.FieldRules) bool {
	if field.HasPresence() || hasImplicitPresence {
		return false // Default values is absence.
	}
	if field.Cardinality() == protoreflect.Required || (rules.GetRequired() && rules.GetIgnore() != validate.Ignore_IGNORE_IF_UNPOPULATED) {
		return false // A value is required.
	}
	// The value is always present so has an implicit default.
	return true
}

// generateDefault sets the 'default' value in the JSON schema, if applicable.
func (p *Generator) generateDefault(field protoreflect.FieldDescriptor, hasImplicitPresence bool, rules *validate.FieldRules, schema map[string]any) {
	if !p.strict && p.hasImplicitDefault(field, hasImplicitPresence, rules) {
		// Explicitly define the implicit protobuf default value in the JSON schema.
		schema["default"] = field.Default().Interface()
	}
}

func nameToTitle(name protoreflect.Name) string {
	// Convert camel case to space separated words.
	var result strings.Builder
	for i, chr := range name {
		isUpper := unicode.IsUpper(chr)
		nextIsUpper := i+1 >= len(name) || unicode.IsUpper(rune(name[i+1]))
		if i > 0 && isUpper && !nextIsUpper {
			result.WriteRune(' ')
		}
		result.WriteRune(chr)
	}
	return result.String()
}

func (p *Generator) generateBoolValidation(field protoreflect.FieldDescriptor, hasImplicitPresence bool, rules *validate.FieldRules, schema map[string]any) {
	schema["type"] = jsBoolean
	if !field.HasPresence() && rules.GetRequired() && rules.GetIgnore() != validate.Ignore_IGNORE_IF_DEFAULT_VALUE {
		// False is not allowed.
		schema["enum"] = []bool{true}
		return
	}
	p.generateDefault(field, hasImplicitPresence, rules, schema)
	if rules.GetBool() != nil && rules.GetBool().Const != nil {
		schema["enum"] = []bool{rules.GetBool().GetConst()}
	}
}

type enumFieldSelector struct {
	selected bool
	index    int
}

func (p *Generator) generateEnumValidation(field protoreflect.FieldDescriptor, hasImplicitPresence bool, rules *validate.FieldRules, schema map[string]any) {
	enumFieldSelectors := make(map[int32]enumFieldSelector, field.Enum().Values().Len())
	for i := range field.Enum().Values().Len() {
		val := field.Enum().Values().Get(i)
		enumFieldSelectors[int32(val.Number())] = enumFieldSelector{
			selected: true,
			index:    i,
		}
	}

	if rules.GetEnum() != nil && rules.GetEnum().HasConst() {
		for number := range enumFieldSelectors {
			if number != rules.GetEnum().GetConst() {
				enumFieldSelectors[number] = enumFieldSelector{}
			}
		}
	}

	if rules.GetEnum() != nil && len(rules.GetEnum().GetIn()) > 0 {
		inMap := make(map[int32]struct{}, len(rules.GetEnum().GetIn()))
		for _, value := range rules.GetEnum().GetIn() {
			inMap[value] = struct{}{}
		}

		for number := range enumFieldSelectors {
			if _, ok := inMap[number]; !ok {
				enumFieldSelectors[number] = enumFieldSelector{}
			}
		}
	}

	if rules.GetEnum() != nil && len(rules.GetEnum().GetNotIn()) > 0 {
		for _, value := range rules.GetEnum().GetNotIn() {
			enumFieldSelectors[value] = enumFieldSelector{}
		}
	}

	onlySelectIntValues := rules.GetEnum() != nil &&
		(rules.GetEnum().GetDefinedOnly() ||
			rules.GetEnum().HasConst() ||
			rules.GetEnum().GetIn() != nil)

	validIntegers := map[string]any{"type": jsInteger, "minimum": math.MinInt32, "maximum": math.MaxInt32}
	if onlySelectIntValues {
		var integerValues = make([]int32, 0)
		for number, val := range enumFieldSelectors {
			if val.selected {
				integerValues = append(integerValues, number)
			}
		}
		slices.Sort(integerValues)

		validIntegers = map[string]any{"type": jsInteger, "enum": integerValues}
	}

	validIndexes := make([]int, 0, len(enumFieldSelectors))
	for _, val := range enumFieldSelectors {
		if val.selected {
			validIndexes = append(validIndexes, val.index)
		}
	}
	slices.Sort(validIndexes)

	var stringValues = make([]string, 0)
	for _, index := range validIndexes {
		stringValues = append(stringValues, string(field.Enum().Values().Get(index).Name()))
	}

	validStrings := map[string]any{"type": jsString, "enum": stringValues}
	schema["title"] = nameToTitle(field.Enum().Name())
	schema["anyOf"] = []map[string]any{validStrings, validIntegers}
	p.generateDefault(field, hasImplicitPresence, rules, schema)
}

type baseRule[T comparable] interface {
	HasConst() bool
	GetConst() T
	GetIn() []T
}

type numberRule[T comparable] interface {
	baseRule[T]

	HasGte() bool
	GetGte() T
	HasGt() bool
	GetGt() T
	HasLte() bool
	GetLte() T
	HasLt() bool
	GetLt() T
}

func generateConstInValidation[T comparable](rules baseRule[T], schema map[string]any) {
	if rules.HasConst() {
		schema["enum"] = []T{rules.GetConst()}
	} else if len(rules.GetIn()) > 0 {
		schema["enum"] = rules.GetIn()
	}
}

func generateIntValidation[T int32 | int64](
	strict bool,
	rules numberRule[T],
	bits int,
	schema map[string]any,
) {
	// TODO: Consider suppressing the number output if all valid values
	// are out of the range [jsMinInt, jsMaxInt].
	numberSchema := map[string]any{
		"type": jsInteger,
	}
	minVal := -(1 << (bits - 1))
	maxExclVal := uint64(1) << (bits - 1)
	var orNumberSchema map[string]any

	generateConstInValidation(rules, numberSchema)
	switch {
	case rules.HasGt():
		var isOr bool
		switch {
		case rules.HasLt():
			isOr = rules.GetLt() <= rules.GetGt()
		case rules.HasLte():
			isOr = rules.GetLte() <= rules.GetGt()
		}
		if isOr {
			orNumberSchema = make(map[string]any)
			if int64(rules.GetGt()) >= jsMinInt {
				orNumberSchema["exclusiveMinimum"] = rules.GetGt()
			}
		} else if int64(rules.GetGt()) >= jsMinInt {
			numberSchema["exclusiveMinimum"] = rules.GetGt()
		}
	case rules.HasGte():
		var isOr bool
		switch {
		case rules.HasLt():
			isOr = rules.GetLt() <= rules.GetGte()
		case rules.HasLte():
			isOr = rules.GetLte() < rules.GetGte()
		}
		if isOr {
			orNumberSchema = make(map[string]any)
			if int64(rules.GetGte()) > jsMinInt {
				orNumberSchema["minimum"] = rules.GetGte()
			}
		} else if int64(rules.GetGte()) > jsMinInt {
			numberSchema["minimum"] = rules.GetGte()
		}
	default:
		if bits <= 53 {
			numberSchema["minimum"] = minVal
		}
	}
	switch {
	case rules.HasLt():
		if int64(rules.GetLt()) <= jsMaxInt {
			numberSchema["exclusiveMaximum"] = rules.GetLt()
		}
	case rules.HasLte():
		if int64(rules.GetLte()) < jsMaxInt {
			numberSchema["maximum"] = rules.GetLte()
		}
	default:
		if bits < 53 {
			numberSchema["exclusiveMaximum"] = maxExclVal
		}
	}

	anyOf := []map[string]any{
		numberSchema,
	}

	if orNumberSchema != nil {
		if bits < 53 {
			numberSchema["minimum"] = minVal
			orNumberSchema["exclusiveMaximum"] = maxExclVal
		}
		orNumberSchema["type"] = jsInteger
		anyOf = append(anyOf, orNumberSchema)
	}

	if !strict {
		// Always allow string representation of numbers to match
		// https://protobuf.dev/programming-guides/json/
		anyOf = append(anyOf, map[string]any{
			"type":    jsString,
			"pattern": "^-?[0-9]+$",
		})
	}

	if len(anyOf) > 1 {
		schema["anyOf"] = anyOf
	} else {
		maps.Copy(schema, numberSchema)
	}
}

func (p *Generator) generateInt32Validation(field protoreflect.FieldDescriptor, hasImplicitPresence bool, rules *validate.FieldRules, schema map[string]any) {
	switch {
	default:
		if p.strict {
			schema["type"] = jsInteger
			schema["minimum"] = math.MinInt32
			schema["maximum"] = math.MaxInt32
		} else {
			schema["anyOf"] = []map[string]any{
				{"type": jsInteger, "minimum": math.MinInt32, "maximum": math.MaxInt32},
				{"type": jsString, "pattern": "^-?[0-9]+$"},
			}
		}
	case rules.GetInt32() != nil:
		generateIntValidation(p.strict, rules.GetInt32(), 32, schema)
	case rules.GetSint32() != nil:
		generateIntValidation(p.strict, rules.GetSint32(), 32, schema)
	case rules.GetSfixed32() != nil:
		generateIntValidation(p.strict, rules.GetSfixed32(), 32, schema)
	}
	p.generateDefault(field, hasImplicitPresence, rules, schema)
}

func (p *Generator) generateInt64Validation(field protoreflect.FieldDescriptor, hasImplicitPresence bool, rules *validate.FieldRules, schema map[string]any) {
	switch {
	default:
		if p.strict {
			schema["type"] = jsInteger
		} else {
			schema["anyOf"] = []map[string]any{
				{"type": jsInteger},
				{"type": jsString, "pattern": "^-?[0-9]+$"},
			}
		}
	case rules.GetInt64() != nil:
		generateIntValidation(p.strict, rules.GetInt64(), 64, schema)
	case rules.GetSint64() != nil:
		generateIntValidation(p.strict, rules.GetSint64(), 64, schema)
	case rules.GetSfixed64() != nil:
		generateIntValidation(p.strict, rules.GetSfixed64(), 64, schema)
	}
	p.generateDefault(field, hasImplicitPresence, rules, schema)
}

func generateUintValidation[T uint32 | uint64](
	strict bool,
	rules numberRule[T],
	bits int,
	schema map[string]any,
) {
	// TODO: Consider suppressing the number output if all valid values
	// are out of the range [0, jsMaxUint].
	numberSchema := map[string]any{
		"type": jsInteger,
	}
	var orNumberSchema map[string]any
	maxExclVal := float64(uint64(1)<<(bits-1)) * 2
	generateConstInValidation(rules, numberSchema)
	switch {
	case rules.HasGt():
		var isOr bool
		switch {
		case rules.HasLt():
			isOr = rules.GetLt() <= rules.GetGt()
		case rules.HasLte():
			isOr = rules.GetLte() <= rules.GetGt()
		}
		if isOr {
			orNumberSchema = make(map[string]any)
			if uint64(rules.GetGt()) <= jsMaxUint {
				orNumberSchema["exclusiveMinimum"] = rules.GetGt()
			}
		} else {
			numberSchema["exclusiveMinimum"] = rules.GetGt()
		}
	case rules.HasGte():
		var isOr bool
		switch {
		case rules.HasLt():
			isOr = rules.GetLt() <= rules.GetGte()
		case rules.HasLte():
			isOr = rules.GetLte() < rules.GetGte()
		}
		if isOr {
			orNumberSchema = map[string]any{"minimum": rules.GetGte()}
		} else {
			numberSchema["minimum"] = rules.GetGte()
		}
	default:
		numberSchema["minimum"] = 0
	}
	switch {
	case rules.HasLt():
		if uint64(rules.GetLt()) <= jsMaxUint {
			numberSchema["exclusiveMaximum"] = rules.GetLt()
		}
	case rules.HasLte():
		if uint64(rules.GetLte()) < jsMaxUint {
			numberSchema["maximum"] = rules.GetLte()
		}
	case bits < 53:
		numberSchema["exclusiveMaximum"] = maxExclVal
	}

	anyOf := []map[string]any{
		numberSchema,
	}
	if orNumberSchema != nil {
		numberSchema["minimum"] = 0
		if bits < 53 {
			orNumberSchema["exclusiveMaximum"] = maxExclVal
		}
		orNumberSchema["type"] = jsInteger
		anyOf = append(anyOf, orNumberSchema)
	}

	if !strict {
		// Always allow string representation of uints to match
		// https://protobuf.dev/programming-guides/json/
		anyOf = append(anyOf, map[string]any{
			"type":    jsString,
			"pattern": "^[0-9]+$",
		})
	}

	if len(anyOf) > 1 {
		schema["anyOf"] = anyOf
	} else {
		maps.Copy(schema, numberSchema)
	}
}
func (p *Generator) generateUint32Validation(field protoreflect.FieldDescriptor, hasImplicitPresence bool, rules *validate.FieldRules, schema map[string]any) {
	switch {
	default:
		if p.strict {
			schema["type"] = jsInteger
			schema["minimum"] = 0
			schema["maximum"] = math.MaxUint32
		} else {
			schema["anyOf"] = []map[string]any{
				{"type": jsInteger, "minimum": 0, "maximum": math.MaxUint32},
				{"type": jsString, "pattern": "^[0-9]+$"},
			}
		}
	case rules.GetUint32() != nil:
		generateUintValidation(p.strict, rules.GetUint32(), 32, schema)
	case rules.GetFixed32() != nil:
		generateUintValidation(p.strict, rules.GetFixed32(), 32, schema)
	}
	p.generateDefault(field, hasImplicitPresence, rules, schema)
}

func (p *Generator) generateUint64Validation(field protoreflect.FieldDescriptor, hasImplicitPresence bool, rules *validate.FieldRules, schema map[string]any) {
	switch {
	default:
		if p.strict {
			schema["type"] = jsInteger
			schema["minimum"] = 0
		} else {
			schema["anyOf"] = []map[string]any{
				{"type": jsInteger, "minimum": 0},
				{"type": jsString, "pattern": "^[0-9]+$"},
			}
		}
	case rules.GetUint64() != nil:
		generateUintValidation(p.strict, rules.GetUint64(), 64, schema)
	case rules.GetFixed64() != nil:
		generateUintValidation(p.strict, rules.GetFixed64(), 64, schema)
	}
	p.generateDefault(field, hasImplicitPresence, rules, schema)
}

// nolint: gocyclo
func (p *Generator) generateFloatValidation(field protoreflect.FieldDescriptor, hasImplicitPresence bool, rules *validate.FieldRules, schema map[string]any, bits int) {
	includePosInf := true
	includeNegInf := true
	includeNaN := true

	numberSchema := map[string]any{
		"type": jsNumber,
	}
	var orNumberSchema map[string]any

	switch {
	default:
		if bits == 32 {
			numberSchema["minimum"] = -math.MaxFloat32
			numberSchema["maximum"] = math.MaxFloat32
		}
	case rules.GetFloat() != nil:
		if rules.GetFloat().GetFinite() {
			includePosInf = false
			includeNegInf = false
			includeNaN = false
		}
		if rules.GetFloat().Const != nil {
			numberSchema["enum"] = []float32{rules.GetFloat().GetConst()}
			includePosInf = false
			includeNegInf = false
			includeNaN = false
			if math.IsInf(float64(rules.GetFloat().GetConst()), 1) {
				includePosInf = true
			}
			if math.IsInf(float64(rules.GetFloat().GetConst()), -1) {
				includeNegInf = true
			}
			if math.IsNaN(float64(rules.GetFloat().GetConst())) {
				includeNaN = true
			}
		}
		if len(rules.GetFloat().GetIn()) > 0 {
			numberSchema["enum"] = rules.GetFloat().GetIn()
			includePosInf = false
			includeNegInf = false
			includeNaN = false
			for _, value := range rules.GetFloat().GetIn() {
				if math.IsInf(float64(value), 1) {
					includePosInf = true
				}
				if math.IsInf(float64(value), -1) {
					includeNegInf = true
				}
				if math.IsNaN(float64(value)) {
					includeNaN = true
				}
			}
		}
		switch greaterThan := rules.GetFloat().GetGreaterThan().(type) {
		case *validate.FloatRules_Gt:
			includeNaN = false
			var isOr bool
			switch lessThan := rules.GetFloat().GetLessThan().(type) {
			case *validate.FloatRules_Lt:
				isOr = lessThan.Lt <= greaterThan.Gt
			case *validate.FloatRules_Lte:
				isOr = lessThan.Lte <= greaterThan.Gt
			}
			if isOr {
				orNumberSchema = map[string]any{
					"type":             jsNumber,
					"exclusiveMinimum": greaterThan.Gt,
				}
			} else {
				includeNegInf = false
				numberSchema["exclusiveMinimum"] = greaterThan.Gt
			}
		case *validate.FloatRules_Gte:
			includeNaN = false
			isOr := false
			switch lessThan := rules.GetFloat().GetLessThan().(type) {
			case *validate.FloatRules_Lt:
				isOr = lessThan.Lt <= greaterThan.Gte
			case *validate.FloatRules_Lte:
				isOr = lessThan.Lte < greaterThan.Gte
			}
			if isOr {
				orNumberSchema = map[string]any{
					"type":    jsNumber,
					"minimum": greaterThan.Gte,
				}
			} else {
				if greaterThan.Gte != float32(math.Inf(-1)) {
					includeNegInf = false
				}
				numberSchema["minimum"] = greaterThan.Gte
			}
		default:
			numberSchema["minimum"] = -math.MaxFloat32
		}
		switch lessThan := rules.GetFloat().GetLessThan().(type) {
		case *validate.FloatRules_Lt:
			includeNaN = false
			if orNumberSchema == nil {
				includePosInf = false
			}
			numberSchema["exclusiveMaximum"] = lessThan.Lt
		case *validate.FloatRules_Lte:
			includeNaN = false
			if lessThan.Lte != float32(math.Inf(1)) && orNumberSchema == nil {
				includePosInf = false
			}
			numberSchema["maximum"] = lessThan.Lte
		default:
			numberSchema["maximum"] = math.MaxFloat32
		}
	case rules.GetDouble() != nil:
		if rules.GetDouble().GetFinite() {
			includePosInf = false
			includeNegInf = false
			includeNaN = false
		}
		if rules.GetDouble().Const != nil {
			numberSchema["enum"] = []float64{rules.GetDouble().GetConst()}
			includePosInf = false
			includeNegInf = false
			includeNaN = false
			if math.IsInf(rules.GetDouble().GetConst(), 1) {
				includePosInf = true
			}
			if math.IsInf(rules.GetDouble().GetConst(), -1) {
				includeNegInf = true
			}
			if math.IsNaN(rules.GetDouble().GetConst()) {
				includeNaN = true
			}
		}
		if len(rules.GetDouble().GetIn()) > 0 {
			numberSchema["enum"] = rules.GetDouble().GetIn()
			includePosInf = false
			includeNegInf = false
			includeNaN = false
			for _, value := range rules.GetDouble().GetIn() {
				if math.IsInf(value, 1) {
					includePosInf = true
				}
				if math.IsInf(value, -1) {
					includeNegInf = true
				}
				if math.IsNaN(value) {
					includeNaN = true
				}
			}
		}
		switch greaterThan := rules.GetDouble().GetGreaterThan().(type) {
		case *validate.DoubleRules_Gt:
			includeNaN = false
			var isOr bool
			switch lessThan := rules.GetDouble().GetLessThan().(type) {
			case *validate.DoubleRules_Lt:
				isOr = lessThan.Lt <= greaterThan.Gt
			case *validate.DoubleRules_Lte:
				isOr = lessThan.Lte <= greaterThan.Gt
			}
			if isOr {
				orNumberSchema = map[string]any{
					"type":             jsNumber,
					"exclusiveMinimum": greaterThan.Gt,
				}
			} else {
				includeNegInf = false
				numberSchema["exclusiveMinimum"] = greaterThan.Gt
			}
		case *validate.DoubleRules_Gte:
			includeNaN = false
			isOr := false
			switch lessThan := rules.GetDouble().GetLessThan().(type) {
			case *validate.DoubleRules_Lt:
				isOr = lessThan.Lt <= greaterThan.Gte
			case *validate.DoubleRules_Lte:
				isOr = lessThan.Lte < greaterThan.Gte
			}
			if isOr {
				orNumberSchema = map[string]any{
					"type":    jsNumber,
					"minimum": greaterThan.Gte,
				}
			} else {
				if greaterThan.Gte != math.Inf(-1) {
					includeNegInf = false
				}
				numberSchema["minimum"] = greaterThan.Gte
			}
		}
		switch lessThan := rules.GetDouble().GetLessThan().(type) {
		case *validate.DoubleRules_Lt:
			includeNaN = false
			if orNumberSchema == nil {
				includePosInf = false
			}
			numberSchema["exclusiveMaximum"] = lessThan.Lt
		case *validate.DoubleRules_Lte:
			includeNaN = false
			if lessThan.Lte != math.Inf(1) && orNumberSchema == nil {
				includePosInf = false
			}
			numberSchema["maximum"] = lessThan.Lte
		}
	}

	anyOf := []map[string]any{
		numberSchema,
	}
	if orNumberSchema != nil {
		anyOf = append(anyOf, orNumberSchema)
	}

	extremaEnum := []any{}
	if includePosInf {
		extremaEnum = append(extremaEnum, "Infinity")
	}
	if includeNegInf {
		extremaEnum = append(extremaEnum, "-Infinity")
	}
	if includeNaN {
		extremaEnum = append(extremaEnum, "NaN")
	}
	if len(extremaEnum) > 0 {
		anyOf = append(anyOf, map[string]any{
			"type": jsString,
			"enum": extremaEnum,
		})
		if !p.strict {
			// Allow other form of NaN, -Infinity, and Infinity.
			anyOf = append(anyOf, map[string]any{"type": jsString})
		}
	} else if !p.strict {
		anyOf = append(anyOf, map[string]any{
			"type":    jsString,
			"pattern": "^-?[0-9]+(\\.[0-9]+)?([eE][+-]?[0-9]+)?$",
		})
	}

	if len(anyOf) > 1 {
		schema["anyOf"] = anyOf
	} else {
		maps.Copy(schema, numberSchema)
	}
	p.generateDefault(field, hasImplicitPresence, rules, schema)
}

const (
	ipv4PatternBit     = "((25[0-5]|2[0-4][0-9]|[01]?[0-9][0-9]?)\\.){3}(25[0-5]|2[0-4][0-9]|[01]?[0-9][0-9]?)"
	ipv6PatternBit     = "(([0-9a-fA-F]{1,4}::?){1,7}([0-9a-fA-F]{1,4})|([0-9a-fA-F]{1,4}:){1,7}:|:((([0-9a-fA-F]{1,4}:){1,6})?[0-9a-fA-F]{1,4})?|::)"
	ipv4LenPatternBit  = "/([0-9]|[12][0-9]|3[0-2])"
	ipv6LenPatternBit  = "/([0-9]|[1-9][0-9]|1[0-1][0-9]|12[0-8])"
	portPatternBit     = "([1-9][0-9]{0,4}|[1-5][0-9]{4}|6[0-4][0-9]{3}|65[0-4][0-9]{2}|655[0-2][0-9]|6553[0-5])"
	hostnamePatternBit = "[A-Za-z0-9][A-Za-z0-9-]{0,63}(\\.[A-Za-z0-9-][A-Za-z0-9-]{0,63})*"

	ipv4Pattern          = "^" + ipv4PatternBit + "$"
	ipv6Pattern          = "^" + ipv6PatternBit + "$"
	hostnamePattern      = "^" + hostnamePatternBit + "$"
	uriPattern           = "^(?:(?:[a-zA-Z][a-zA-Z\\d+\\-.]*):)?(?://(?:[A-Za-z0-9\\-\\.]+(?::\\d+)?))?(/[^\\?#]*)?(?:\\?([^\\#]*))?(?:\\#(.*))?$"
	uriRefPattern        = "^(?:(?:[a-zA-Z][a-zA-Z\\d+\\-.]*):)?(?:\\/\\/(?:[A-Za-z0-9\\-\\.]+(?::\\d+)?))?(/[^\\?#]*)?(?:\\?([^\\#]*))?(?:\\#(.*))?$"
	uuidPattern          = "^[0-9a-fA-F]{8}-[0-9a-fA-F]{4}-[0-9a-fA-F]{4}-[0-9a-fA-F]{4}-[0-9a-fA-F]{12}$"
	tuuidPattern         = "^[0-9a-fA-F]{32}$"
	ipv4PrefixLenPattern = "^" + ipv4PatternBit + ipv4LenPatternBit + "$"
	ipv6PrefixLenPattern = "^" + ipv6PatternBit + ipv6LenPatternBit + "$"
	ipv4PrefixPattern    = "^((25[0-5]|2[0-4][0-9]|[01]?[0-9][0-9]?)\\.){3}0/([0-9]|[12][0-9]|3[0-2])$"
	ipv6PrefixPattern    = "^(([0-9a-fA-F]{1,4}:){1,7}:|::)/([0-9]|[1-9][0-9]|1[0-1][0-9]|12[0-8])$"
	hostAndPortPattern   = "^(" + hostnamePatternBit + "|" + ipv4PatternBit + "|\\[" + ipv6PatternBit + "\\]):" + portPatternBit + "$"
)

// nolint: gocyclo
func generateWellKnownPattern(rules *validate.FieldRules, schema map[string]any) {
	switch wellKnown := rules.GetString().GetWellKnown().(type) {
	case *validate.StringRules_Hostname:
		if wellKnown.Hostname {
			schema["pattern"] = hostnamePattern
		}
	case *validate.StringRules_Email:
		if wellKnown.Email {
			schema["format"] = "email"
		}
	case *validate.StringRules_Ip:
		if wellKnown.Ip {
			schema["pattern"] = fmt.Sprintf("%s|%s", ipv4Pattern, ipv6Pattern)
		}
	case *validate.StringRules_Ipv4:
		if wellKnown.Ipv4 {
			schema["format"] = "ipv4"
		}
	case *validate.StringRules_Ipv6:
		if wellKnown.Ipv6 {
			schema["format"] = "ipv6"
		}
	case *validate.StringRules_Uri:
		if wellKnown.Uri {
			schema["pattern"] = uriPattern
		}
	case *validate.StringRules_UriRef:
		if wellKnown.UriRef {
			schema["pattern"] = uriRefPattern
		}
	case *validate.StringRules_Address:
		if wellKnown.Address {
			schema["pattern"] = fmt.Sprintf("%s|%s|%s", ipv4Pattern, ipv6Pattern, hostnamePattern)
		}
	case *validate.StringRules_Uuid:
		if wellKnown.Uuid {
			schema["pattern"] = uuidPattern
		}
	case *validate.StringRules_Tuuid:
		if wellKnown.Tuuid {
			schema["pattern"] = tuuidPattern
		}
	case *validate.StringRules_Ipv4WithPrefixlen:
		if wellKnown.Ipv4WithPrefixlen {
			schema["pattern"] = ipv4PrefixLenPattern
		}
	case *validate.StringRules_Ipv6WithPrefixlen:
		if wellKnown.Ipv6WithPrefixlen {
			schema["pattern"] = ipv6PrefixLenPattern
		}
	case *validate.StringRules_IpWithPrefixlen:
		if wellKnown.IpWithPrefixlen {
			schema["pattern"] = fmt.Sprintf("%s|%s", ipv4PrefixLenPattern, ipv6PrefixLenPattern)
		}
	case *validate.StringRules_Ipv4Prefix:
		if wellKnown.Ipv4Prefix {
			schema["pattern"] = ipv4PrefixPattern
		}
	case *validate.StringRules_Ipv6Prefix:
		if wellKnown.Ipv6Prefix {
			schema["pattern"] = ipv6PrefixPattern
		}
	case *validate.StringRules_IpPrefix:
		if wellKnown.IpPrefix {
			schema["pattern"] = fmt.Sprintf("%s|%s", ipv4PrefixPattern, ipv6PrefixPattern)
		}
	case *validate.StringRules_HostAndPort:
		if wellKnown.HostAndPort {
			schema["pattern"] = hostAndPortPattern
		}
	case *validate.StringRules_WellKnownRegex:
		if wellKnown.WellKnownRegex == validate.KnownRegex_KNOWN_REGEX_HTTP_HEADER_NAME &&
			rules.GetString().GetStrict() {
			schema["pattern"] = "^:?[0-9a-zA-Z!#$%&\\'*+-.^_|~\\x60]+$"
		}
	}
}

func (p *Generator) generateStringValidation(field protoreflect.FieldDescriptor, hasImplicitPresence bool, rules *validate.FieldRules, schema map[string]any) {
	schema["type"] = jsString
	p.generateDefault(field, hasImplicitPresence, rules, schema)
	if rules.GetString() == nil {
		return
	}

	// Bytes are <= Characters, so we can only enforce an upper bound.
	if rules.GetString().LenBytes != nil {
		schema["maxLength"] = rules.GetString().GetMaxBytes()
	} else if rules.GetString().MaxBytes != nil {
		schema["maxLength"] = rules.GetString().GetMaxBytes()
	}

	if rules.GetString().Len != nil {
		schema["minLength"] = rules.GetString().GetLen()
		schema["maxLength"] = rules.GetString().GetLen()
	} else {
		if rules.GetString().MinLen != nil && rules.GetString().GetMinLen() > 0 {
			schema["minLength"] = rules.GetString().GetMinLen()
		} else if rules.GetRequired() && rules.GetIgnore() != validate.Ignore_IGNORE_IF_DEFAULT_VALUE {
			schema["minLength"] = 1
		}
		if rules.GetString().MaxLen != nil {
			schema["maxLength"] = rules.GetString().GetMaxLen()
		}
	}

	generateWellKnownPattern(rules, schema)

	switch {
	case rules.GetString().Pattern != nil:
		schema["pattern"] = rules.GetString().GetPattern()
	case rules.GetString().Prefix != nil,
		rules.GetString().Suffix != nil,
		rules.GetString().Contains != nil:
		pattern := ""
		if rules.GetString().Prefix != nil {
			pattern += "^" + rules.GetString().GetPrefix()
		}
		pattern += ".*"
		if rules.GetString().Contains != nil {
			pattern += rules.GetString().GetContains()
			pattern += ".*"
		}
		if rules.GetString().Suffix != nil {
			pattern += rules.GetString().GetSuffix() + "$"
		}
		schema["pattern"] = pattern
	}

	if rules.GetString().Const != nil {
		schema["enum"] = []string{rules.GetString().GetConst()}
	} else if len(rules.GetString().GetIn()) > 0 {
		schema["enum"] = rules.GetString().GetIn()
	}
}

func base64EncodedLength(inputSize uint64) (uint64, uint64) {
	// Base64 encoding is 4/3 the size of the input.
	// Padding is added to make the output size a multiple of 4.
	// For example 5 bytes is encoded as
	characters := inputSize * 4 / 3
	if inputSize%3 != 0 {
		characters++
	}
	padding := 4 - (characters % 4)
	return characters, padding
}

func (p *Generator) generateBytesValidation(field protoreflect.FieldDescriptor, hasImplicitPresence bool, rules *validate.FieldRules, schema map[string]any) {
	schema["type"] = jsString
	// Set a regex to match base64 encoded strings.
	schema["pattern"] = "^[A-Za-z0-9+/]*={0,2}$"
	p.generateDefault(field, hasImplicitPresence, rules, schema)
	if rules.GetBytes() == nil {
		return
	}

	if rules.GetBytes().Len != nil {
		size, padding := base64EncodedLength(rules.GetBytes().GetLen())
		schema["minLength"] = size
		schema["maxLength"] = size + padding
	} else {
		if rules.GetBytes().MaxLen != nil {
			size, padding := base64EncodedLength(rules.GetBytes().GetMaxLen())
			schema["maxLength"] = size + padding
		}
		if rules.GetBytes().MinLen != nil {
			size, _ := base64EncodedLength(rules.GetBytes().GetMinLen())
			schema["minLength"] = size
		} else if rules.GetRequired() && rules.GetIgnore() != validate.Ignore_IGNORE_IF_DEFAULT_VALUE {
			schema["minLength"] = 1
		}
	}
}

func (p *Generator) generateMessageValidation(entry *msgSchema, field protoreflect.FieldDescriptor, schema map[string]any) error {
	// Create a reference to the message type.
	if entry != nil {
		if entry.refs == nil {
			entry.refs = map[protoreflect.FullName]struct{}{field.Message().FullName(): {}}
		} else {
			entry.refs[field.Message().FullName()] = struct{}{}
		}
	}
	schema["$ref"] = p.getRef(field)
	// Ensure the schema for the message type is generated.
	_, err := p.generate(field.Message())
	return err
}

func (p *Generator) generateWrapperValidation(
	desc protoreflect.MessageDescriptor,
	rules *validate.FieldRules,
	schema map[string]any,
) error {
	field := desc.Fields().Get(0)
	p.setDescription(field, schema)
	return p.generateFieldValidation(nil, field, true, rules, schema)
}

func (p *Generator) makeWktGenerators() map[protoreflect.FullName]func(protoreflect.MessageDescriptor, *validate.FieldRules, map[string]any) error {
	var result = make(map[protoreflect.FullName]func(protoreflect.MessageDescriptor, *validate.FieldRules, map[string]any) error)
	result["google.protobuf.Any"] = func(_ protoreflect.MessageDescriptor, _ *validate.FieldRules, schema map[string]any) error { // nolint: unparam
		schema["type"] = jsObject
		schema["properties"] = map[string]any{
			"@type": map[string]any{
				"type": "string",
			},
		}
		return nil
	}

	result["google.protobuf.Duration"] = func(_ protoreflect.MessageDescriptor, _ *validate.FieldRules, schema map[string]any) error { // nolint: unparam
		schema["type"] = jsString
		schema["format"] = "duration"
		return nil
	}
	result["google.protobuf.Timestamp"] = func(_ protoreflect.MessageDescriptor, _ *validate.FieldRules, schema map[string]any) error { // nolint: unparam
		schema["type"] = jsString
		schema["format"] = "date-time"
		return nil
	}

	result["google.protobuf.Value"] = func(_ protoreflect.MessageDescriptor, _ *validate.FieldRules, _ map[string]any) error { // nolint: unparam
		return nil
	}
	result["google.protobuf.ListValue"] = func(_ protoreflect.MessageDescriptor, _ *validate.FieldRules, schema map[string]any) error { // nolint: unparam
		schema["type"] = jsArray
		return nil
	}
	result["google.protobuf.NullValue"] = func(_ protoreflect.MessageDescriptor, _ *validate.FieldRules, schema map[string]any) error { // nolint: unparam
		schema["type"] = jsNull
		return nil
	}
	result["google.protobuf.Struct"] = func(_ protoreflect.MessageDescriptor, _ *validate.FieldRules, schema map[string]any) error { // nolint: unparam
		schema["type"] = jsObject
		return nil
	}

	result["google.protobuf.BoolValue"] = p.generateWrapperValidation
	result["google.protobuf.BytesValue"] = p.generateWrapperValidation
	result["google.protobuf.DoubleValue"] = p.generateWrapperValidation
	result["google.protobuf.FloatValue"] = p.generateWrapperValidation
	result["google.protobuf.Int32Value"] = p.generateWrapperValidation
	result["google.protobuf.Int64Value"] = p.generateWrapperValidation
	result["google.protobuf.StringValue"] = p.generateWrapperValidation
	result["google.protobuf.UInt32Value"] = p.generateWrapperValidation
	result["google.protobuf.UInt64Value"] = p.generateWrapperValidation
	return result
}

func (p *Generator) shouldIgnoreField(fdesc protoreflect.FieldDescriptor) FieldVisibility {
	const ignoreComment = "jsonschema:ignore"
	const hideComment = "jsonschema:hide"
	srcLoc := fdesc.ParentFile().SourceLocations().ByDescriptor(fdesc)
	switch {
	case strings.Contains(srcLoc.LeadingComments, ignoreComment),
		strings.Contains(srcLoc.TrailingComments, ignoreComment):
		return FieldIgnore
	case strings.Contains(srcLoc.LeadingComments, hideComment),
		strings.Contains(srcLoc.TrailingComments, hideComment):
		return FieldHide
	default:
		return FieldVisible
	}
}<|MERGE_RESOLUTION|>--- conflicted
+++ resolved
@@ -37,15 +37,13 @@
 	jsObject  = "object"
 	jsString  = "string"
 
-<<<<<<< HEAD
 	defsPrefix = "#/$defs/"
-=======
+
 	// Any integers greater or less than these extrema cannot be safely represented
 	// according to RFC8259.
 	jsMaxInt  = 1<<53 - 1
 	jsMinInt  = -jsMaxInt
 	jsMaxUint = uint64(jsMaxInt)
->>>>>>> 93aa1a8a
 )
 
 type FieldVisibility int
@@ -56,16 +54,7 @@
 	FieldIgnore
 )
 
-<<<<<<< HEAD
-var (
-	exclusiveMaxUint64 = big.NewInt(0).Exp(big.NewInt(2), big.NewInt(64), nil)
-	exclusiveMaxInt64  = uint64(1) << 63
-)
-
 type GeneratorOption func(*Generator)
-=======
-type GeneratorOption func(*jsonSchemaGenerator)
->>>>>>> 93aa1a8a
 
 // WithJSONNames sets the generator to use JSON field names as the primary name.
 func WithJSONNames() GeneratorOption {
