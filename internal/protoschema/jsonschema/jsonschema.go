--- conflicted
+++ resolved
@@ -499,11 +499,7 @@
 	name   protoreflect.Name
 }
 
-<<<<<<< HEAD
 func (p *Generator) generateEnumValidation(field protoreflect.FieldDescriptor, hasImplicitPresence bool, rules *validate.FieldRules, schema map[string]any) {
-	enumFieldSelectors := make(map[int32]enumFieldSelector, field.Enum().Values().Len())
-=======
-func (p *jsonSchemaGenerator) generateEnumValidation(field protoreflect.FieldDescriptor, hasImplicitPresence bool, rules *validate.FieldRules, schema map[string]any) {
 	allowZero := true
 	hideZero := false
 	if !field.HasPresence() && !hasImplicitPresence {
@@ -519,7 +515,6 @@
 
 	// Enumerate the values.
 	enumValues := make([]enumValueSelector, field.Enum().Values().Len())
->>>>>>> 28149d6a
 	for i := range field.Enum().Values().Len() {
 		val := field.Enum().Values().Get(i)
 		enumValues[i] = enumValueSelector{
@@ -601,7 +596,7 @@
 	p.generateDefault(field, hasImplicitPresence, rules, schema)
 }
 
-func (p *jsonSchemaGenerator) generateEnumInt32Validation(int32Values []int32, anyOf []map[string]any) []map[string]any {
+func (p *Generator) generateEnumInt32Validation(int32Values []int32, anyOf []map[string]any) []map[string]any {
 	if len(int32Values) == 0 {
 		return anyOf
 	}
